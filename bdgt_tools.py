--- conflicted
+++ resolved
@@ -222,13 +222,8 @@
     return dsort
 
 
-<<<<<<< HEAD
 def plot_wedges(cat_list, split_cats, idx=None, title="Budget wedges", alpha=0.3,
                 cumulative=True, amount_field="Amount", balance_field="Balance"):
-=======
-def plot_wedges(idx, cat_list, split_cats, title="Budget wedges",
-                alpha=0.3, plot_field="Balance"):
->>>>>>> fe19621e
     """Show cumulative input and output broken down by category
     idx is an optional datetimeindex vector over which to plot the data
     cumulative picks between cumulative and instantaneous spending
@@ -239,13 +234,8 @@
     income_final = {}
     spending_final = {}
     for cat_name, cat in zip(cat_list, split_cats):
-<<<<<<< HEAD
         final_balance = cat[balance_field][-1]
-        print cat_name, final_balance
-=======
-        final_balance = cat["Balance"][-1]
         #print cat_name, final_balance
->>>>>>> fe19621e
         cat.name = cat_name
         if final_balance > 0:
             income[cat_name] = cat
@@ -284,16 +274,11 @@
         name = spend.name
         name += "=%.2g" % -(spending_final[cname])
 
-<<<<<<< HEAD
-        print entry, cname, name
+        #print entry, cname, name
         if cumulative:
             data = spend.reindex(idx, method="pad")
         else:
             data = spend.reindex(idx, method=None)
-=======
-        #print entry, cname, name
-        data = spend.reindex(idx, method="pad")
->>>>>>> fe19621e
 
         data[plot_field].fillna(0, inplace=True)
 
@@ -318,14 +303,11 @@
         name = inc.name
         name += "=%.2g" % (income_final[cname])
 
-<<<<<<< HEAD
         if cumulative:
             data = inc.reindex(idx, method="pad")
         else:
             data = inc.reindex(idx, method=None)
 
-=======
->>>>>>> fe19621e
         data[plot_field].fillna(0, inplace=True)
 
         cost = data[plot_field]
